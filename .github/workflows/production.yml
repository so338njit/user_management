name: CI/CD Pipeline

on:
  push:
    branches:
      - main
  pull_request:
    branches:
      - main

jobs:
  test:
    runs-on: ubuntu-latest
    strategy:
      matrix:
        python-version: [3.12] # Define Python versions here
    services:
      postgres:
        image: postgres:latest
        env:
          POSTGRES_USER: user
          POSTGRES_PASSWORD: password
          POSTGRES_DB: myappdb
        ports:
          - 5432:5432
        options: --health-cmd pg_isready --health-interval 10s --health-timeout 5s --health-retries 5
    steps:
      - uses: actions/checkout@v4
      
      - name: Set up Python ${{ matrix.python-version }}
        uses: actions/setup-python@v5
        with:
          python-version: ${{ matrix.python-version }}
          
      - name: Cache Python packages
        uses: actions/cache@v4
        with:
          path: ~/.cache/pip
          key: ${{ runner.os }}-pip-${{ hashFiles('**/requirements.txt') }}
          restore-keys: |
            ${{ runner.os }}-pip-
      
      - name: Install dependencies
        run: |
          python -m pip install --upgrade pip
          pip install --only-binary :all: pydantic
          pip install -r requirements.txt
      
      - name: Debug SMTP settings
        run: |
          echo "SMTP settings:"
          echo "Server: ${{ secrets.SMTP_SERVER }}"
          echo "Port: ${{ secrets.SMTP_PORT }}"
          echo "Converting port to integer:"
          python -c "
          try:
              port = '${{ secrets.SMTP_PORT }}'
              print(f'Port value: {port}')
              print(f'Port type: {type(port).__name__}')
              port_int = int(port) if port else 2525
              print(f'Port as int: {port_int}')
          except Exception as e:
              print(f'Error converting port: {e}')
          "
          echo "Mailtrap credentials exist:"
          echo "Username exists: ${{ secrets.SMTP_USERNAME != '' }}"
          echo "Password exists: ${{ secrets.SMTP_PASSWORD != '' }}"

      - name: Run tests with Pytest
        env:
<<<<<<< HEAD
          DATABASE_URL: postgresql+asyncpg://user:password@localhost:5432/myappdb
          # Hardcoded Mailtrap settings to ensure they're correct
          SMTP_SERVER: "smtp.mailtrap.io"
=======
          DATABASE_URL: postgresql+asyncpg://user:password@localhost:5432/myappdb  # Configure the DATABASE_URL environment variable for tests
          SMTP_SERVER: ${{ secrets.SMTP_SERVER }}
>>>>>>> e1a0b327
          SMTP_PORT: "2525"
          SMTP_USERNAME: ${{ secrets.SMTP_USERNAME }}
          SMTP_PASSWORD: ${{ secrets.SMTP_PASSWORD }}
          # Enable debug logging
          PYTHONVERBOSE: "1"
          PYTHONUNBUFFERED: "1"
          LOG_LEVEL: "DEBUG"
        run: |
          # Add configuration check before running tests
          python -c "
          import os
          import sys
          
          print('Python version:', sys.version)
          print('Environment variables:')
          print(f'SMTP_SERVER: {os.environ.get(\"SMTP_SERVER\")}')
          print(f'SMTP_PORT: {os.environ.get(\"SMTP_PORT\")} (type: {type(os.environ.get(\"SMTP_PORT\")).__name__})')
          
          try:
              port_as_int = int(os.environ.get(\"SMTP_PORT\", \"2525\"))
              print(f'SMTP_PORT as int: {port_as_int}')
          except Exception as e:
              print(f'Error converting port: {e}')
          
          # Check if username/password are set (without exposing them)
          print(f'SMTP_USERNAME set: {bool(os.environ.get(\"SMTP_USERNAME\"))}') 
          print(f'SMTP_PASSWORD set: {bool(os.environ.get(\"SMTP_PASSWORD\"))}')
          "
          
          # Run pytest with more verbose output
          python -m pytest -v

  build-and-push-docker:
    needs: test
    runs-on: ubuntu-latest
    environment: production
    steps:
      - uses: actions/checkout@v4
      
      - name: Set up Docker Buildx
        uses: docker/setup-buildx-action@v3
      
      - name: Log in to DockerHub
        uses: docker/login-action@v3
        with:
          username: ${{ secrets.DOCKERHUB_USERNAME }}
          password: ${{ secrets.DOCKERHUB_TOKEN }}
          
      - name: Build and push Docker image
        uses: docker/build-push-action@v5
        with:
          push: true
          tags: so338/user_management:${{ github.sha }} # Uses the Git SHA for tagging
          platforms: linux/amd64,linux/arm64 # Multi-platform support
          cache-from: type=registry,ref=kaw393939/wis_club_api:cache
          cache-to: type=inline,mode=max
          
      - name: Scan the Docker image
        uses: aquasecurity/trivy-action@master
        with:
          image-ref: 'so338/user_management:${{ github.sha }}'
          format: 'table'
          exit-code: '1' # Fail the job if vulnerabilities are found
          ignore-unfixed: true
          severity: 'CRITICAL,HIGH'<|MERGE_RESOLUTION|>--- conflicted
+++ resolved
@@ -68,14 +68,11 @@
 
       - name: Run tests with Pytest
         env:
-<<<<<<< HEAD
+
           DATABASE_URL: postgresql+asyncpg://user:password@localhost:5432/myappdb
           # Hardcoded Mailtrap settings to ensure they're correct
           SMTP_SERVER: "smtp.mailtrap.io"
-=======
-          DATABASE_URL: postgresql+asyncpg://user:password@localhost:5432/myappdb  # Configure the DATABASE_URL environment variable for tests
-          SMTP_SERVER: ${{ secrets.SMTP_SERVER }}
->>>>>>> e1a0b327
+
           SMTP_PORT: "2525"
           SMTP_USERNAME: ${{ secrets.SMTP_USERNAME }}
           SMTP_PASSWORD: ${{ secrets.SMTP_PASSWORD }}
